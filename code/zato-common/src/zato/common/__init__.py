--- conflicted
+++ resolved
@@ -199,11 +199,8 @@
     LOCK_PACKAGE_UPLOADING = '{}uploading:'.format(LOCK_PACKAGE_PREFIX)
     LOCK_PACKAGE_ALREADY_UPLOADED = '{}already-uploaded:'.format(LOCK_PACKAGE_PREFIX)
     
-<<<<<<< HEAD
     LOCK_DELIVERY = '{}delivery:'.format(LOCK_PREFIX)
-=======
     LOCK_SERVICE_PREFIX = '{}service:'.format(LOCK_PREFIX)
->>>>>>> 1557d692
     
     TRANSLATION = 'zato:kvdb:data-dict:translation'
     TRANSLATION_ID = TRANSLATION + ':id'
